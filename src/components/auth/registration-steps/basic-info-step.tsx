<<<<<<< HEAD
"use client";

import { useState, useEffect } from "react";
import { zodResolver } from "@hookform/resolvers/zod";
import { useForm } from "react-hook-form";
import * as z from "zod";
import {
  Form,
  FormControl,
  FormField,
  FormItem,
  FormMessage,
} from "@/components/ui/form";
import { FloatingLabelInput } from "@/components/ui/floating-label-input";
import { BackButton } from "@/components/ui/back-button";
import { AnimatedButton } from "@/components/ui/animated-button";
import { motion } from "framer-motion";
import { RegistrationData } from "../registration-flow";
import { authApi } from "@/lib/api/auth-api";
import { toast } from "sonner";
import { UsernameSuggestionsDialog } from "@/components/ui/username-suggestions-dialog";
import { Button } from "@/components/ui/button";
import { ArrowLeft } from "lucide-react";
import { cn } from "@/lib/utils";
=======
'use client';

import { useState, useEffect } from 'react';
import { zodResolver } from '@hookform/resolvers/zod';
import { useForm } from 'react-hook-form';
import * as z from 'zod';
import { Form, FormControl, FormField, FormItem, FormMessage } from '@/components/ui/form';
import { FloatingLabelInput } from '@/components/ui/floating-label-input';
import { BackButton } from '@/components/ui/back-button';
import { AnimatedButton } from '@/components/ui/animated-button';
import { motion } from 'framer-motion';
import { RegistrationData } from '../registration-flow';
import { authApi } from '@/lib/api/auth-api';
import { toast } from 'sonner';
import { UsernameSuggestionsDialog } from '@/components/ui/username-suggestions-dialog';
import ReferralService from '@/services/referralService';
>>>>>>> 3d6ef364

const formSchema = z.object({
  fullName: z.string().min(2, "Full name must be at least 2 characters"),
  username: z
    .string()
    .min(3, "Username must be at least 3 characters")
    .regex(
      /^[a-zA-Z0-9_~.-]+$/,
      "Username can only contain letters, numbers, and special characters like _, ~, ., -"
    ),
  wasReferred: z.boolean().optional(),
  referralCode: z.string()
    .optional()
    .refine(val => !val || val.length >= 6, {
      message: 'Referral code must be at least 6 characters if provided'
    }),
});

interface BasicInfoStepProps {
  registrationData: RegistrationData;
  updateRegistrationData: (data: Partial<RegistrationData>) => void;
  onNext: () => void;
  onPrev: () => void;
}

export function BasicInfoStep({
  registrationData,
  updateRegistrationData,
  onNext,
  onPrev,
}: BasicInfoStepProps) {
  const [isLoading, setIsLoading] = useState(false);
  const [referralAnswer, setReferralAnswer] = useState<"yes" | "no">(
    registrationData.wasReferred
      ? "yes"
      : registrationData.wasReferred === false
      ? "no"
      : "no"
  );
  const [usernameSuggestions, setUsernameSuggestions] = useState<string[]>([]);
  const [isGeneratingSuggestions, setIsGeneratingSuggestions] = useState(false);

  const form = useForm<z.infer<typeof formSchema>>({
    resolver: zodResolver(formSchema),
    defaultValues: {
      fullName: registrationData.fullName || "",
      username: registrationData.username || "",
      wasReferred: registrationData.wasReferred || false,
      referralCode: registrationData.referralCode || "",
    },
    mode: "onChange", // Validate on change for real-time feedback
  });

  const fullName = form.watch("fullName");
  const username = form.watch("username");
  const referralCode = form.watch("referralCode");

  const isFormValid = form.formState.isValid;
  const isFormComplete =
    !!fullName &&
    !!username &&
    referralAnswer !== null &&
    (referralAnswer === "no" || (referralAnswer === "yes" && !!referralCode));

  // Handle selecting a suggested username
  const handleSelectUsername = (selectedUsername: string) => {
    form.setValue("username", selectedUsername);
    form.clearErrors("username");
    setUsernameSuggestions([]); // Clear suggestions after selection
    setHasGeneratedSuggestions(false); // Reset the flag
  };

  // Track if we've already generated suggestions for the current username
  const [hasGeneratedSuggestions, setHasGeneratedSuggestions] = useState(false);

  // Debounced username check
  useEffect(() => {
    // Reset the flag when username changes
    if (username !== form.getValues().username) {
      setHasGeneratedSuggestions(false);
    }

    // Don't clear suggestions if there's an error (username taken)
    if (usernameSuggestions.length > 0 && !form.formState.errors.username) {
      console.log(
        "Clearing username suggestions because username changed and no errors"
      );
      setUsernameSuggestions([]);
    }

    if (!username || username.length < 3) return;

    // Skip the check if we've already generated suggestions for this username
    if (hasGeneratedSuggestions && form.formState.errors.username) {
      console.log(
        "Skipping username check because suggestions were already generated"
      );
      return;
    }

    // Set a loading state for the username field
    const usernameField = document.querySelector('input[name="username"]');
    if (usernameField) {
      usernameField.classList.add("checking");
    }

    const timer = setTimeout(async () => {
      try {
        const response = await authApi.checkUsername(username);

        // If the check was not successful, show a warning but don't block the field
        if (!response.success) {
          console.warn("Username check failed:", response.message);
          // We don't set an error here to allow the user to continue typing
        }
        // If the username exists, show an error and generate suggestions
        else if (response.data?.exists) {
          console.log("Username already taken, generating suggestions");

          form.setError("username", {
            type: "manual",
            message:
              "This username is already taken. Please choose a different one.",
          });

          // Only generate suggestions if we haven't already done so for this username
          if (!hasGeneratedSuggestions) {
            // Mark that we've generated suggestions for this username
            setHasGeneratedSuggestions(true);

            // Automatically generate username suggestions
            setUsernameSuggestions([]);
            setIsGeneratingSuggestions(true);

            try {
              // Only generate suggestions if we have a full name
              if (!fullName) {
                console.warn(
                  "Cannot generate username suggestions: fullName is empty"
                );
                setIsGeneratingSuggestions(false);
                return;
              }

              console.log(
                "Automatically generating username suggestions for:",
                fullName
              );
              const suggestionsResponse = await authApi.generateUsernames(
                fullName
              );
              console.log(
                "Username suggestions response:",
                suggestionsResponse
              );

              if (
                suggestionsResponse.success &&
                suggestionsResponse.data?.usernames.length
              ) {
                console.log(
                  "Setting username suggestions:",
                  suggestionsResponse.data.usernames
                );

                // Set the suggestions
                setUsernameSuggestions(suggestionsResponse.data.usernames);

                // Show a toast with the suggestions
                toast.info("Username suggestions available", {
                  description:
                    "We've generated some username suggestions for you below.",
                });
              }
            } catch (suggestionError) {
              console.error(
                "Error generating username suggestions:",
                suggestionError
              );
            } finally {
              setIsGeneratingSuggestions(false);
            }
          }
        } else {
          // Clear any existing errors if the username is available
          form.clearErrors("username");
          // Clear any suggestions
          setUsernameSuggestions([]);
          // Reset the flag
          setHasGeneratedSuggestions(false);
        }
      } catch (error) {
        console.error("Error checking username:", error);
        // We don't set an error here to allow the user to continue typing
      } finally {
        // Remove loading state
        if (usernameField) {
          usernameField.classList.remove("checking");
        }
      }
    }, 800); // 800ms debounce

    return () => {
      clearTimeout(timer);
      // Remove loading state on cleanup
      if (usernameField) {
        usernameField.classList.remove("checking");
      }
    };
  }, [username, form, fullName, hasGeneratedSuggestions]);

  const onSubmit = async (values: z.infer<typeof formSchema>) => {
    setIsLoading(true);
    try {
      // Check if the username is already taken
      const usernameCheckResponse = await authApi.checkUsername(
        values.username
      );

      // If the check was not successful (network error, server down, etc.), prevent proceeding
      if (!usernameCheckResponse.success) {
        toast.error("Unable to verify username availability", {
          description:
            usernameCheckResponse.message ||
            "Please check your connection and try again.",
        });
        form.setError("username", {
          type: "manual",
          message:
            "Unable to verify if this username is available. Please try again.",
        });
        return;
      }

      // If the username exists, show error (suggestions will be generated automatically)
      if (usernameCheckResponse.data?.exists) {
        toast.error("Username already taken", {
          description:
            "Please choose a different username or select one of our suggestions.",
        });
        form.setError("username", {
          type: "manual",
          message:
            "This username is already taken. Please choose a different one.",
        });

        // Only generate suggestions if we haven't already done so
        if (!hasGeneratedSuggestions) {
          setHasGeneratedSuggestions(true);

          // Generate username suggestions
          setUsernameSuggestions([]);
          setIsGeneratingSuggestions(true);

          try {
            console.log(
              "Generating username suggestions on submit for:",
              values.fullName
            );
            const suggestionsResponse = await authApi.generateUsernames(
              values.fullName
            );

            if (
              suggestionsResponse.success &&
              suggestionsResponse.data?.usernames.length
            ) {
              setUsernameSuggestions(suggestionsResponse.data.usernames);

              toast.info("Username suggestions available", {
                description:
                  "We've generated some username suggestions for you below.",
              });
            }
          } catch (error) {
            console.error("Error generating username suggestions:", error);
          } finally {
            setIsGeneratingSuggestions(false);
          }
        }

        return;
      }

      // Validate referral code if provided
      if (referralAnswer === 'yes' && values.referralCode) {
        try {
          const validationResult = await ReferralService.validateReferralCode(values.referralCode);

          if (!validationResult.valid) {
            form.setError('referralCode', {
              type: 'manual',
              message: 'Invalid referral code. Please check and try again.'
            });
            toast.error('Invalid referral code', {
              description: 'The referral code you entered is not valid. Please check and try again.'
            });
            return;
          }
        } catch (error) {
          console.error('Error validating referral code:', error);
          form.setError('referralCode', {
            type: 'manual',
            message: 'Error validating referral code. Please try again.'
          });
          toast.error('Error validating referral code', {
            description: 'We encountered an error while validating your referral code. Please try again.'
          });
          return;
        }
      }

      // Update registration data
      const updateData: Partial<RegistrationData> = {
        fullName: values.fullName,
        username: values.username,
        wasReferred: referralAnswer === "yes",
      };

      // Add referral information if user was referred
      if (referralAnswer === "yes") {
        updateData.referralCode = values.referralCode;
      }

      updateRegistrationData(updateData);

      // Move to the next step
      onNext();
    } catch (error) {
      console.error("Error:", error);
      toast.error("Error checking username", {
        description:
          "Unable to verify username availability. Please check your connection and try again.",
      });
    } finally {
      setIsLoading(false);
    }
  };

  const acceptanceButtons = [
    {
      label: "YES",
      onClick: () => setReferralAnswer("yes"),
    },
    {
      label: "NO",
      onClick: () => setReferralAnswer("no"),
    },
  ];

  return (
    <div className="flex flex-col gap-2">
      <div>
        <h2 className="text-xl font-semibold mb-1">Let's Get Started...</h2>
        <p className="text-gray-600 text-sm">Did someone refer you?</p>
      </div>

      <div className="flex justify-center space-x-4">
        {acceptanceButtons.map((button) => (
          <Button
            key={button.label}
            variant={
              referralAnswer === button.label.toLowerCase()
                ? "default"
                : "ghost"
            }
            onClick={button.onClick}
            className={cn(
              "w-full rounded-full border",
              referralAnswer === button.label.toLowerCase() &&
                "border-transparent"
            )}
          >
            {button.label}
          </Button>
        ))}
      </div>

      <div className="text-sm  mb-4 text-muted-foreground">
        Provide some basic information to start your journey.
      </div>

      <Form {...form}>
        <form onSubmit={form.handleSubmit(onSubmit)} className="space-y-4">
          <FormField
            control={form.control}
            name="fullName"
            render={({ field }) => (
              <FormItem>
                <FormControl>
                  <FloatingLabelInput
                    label="Full Name"
                    {...field}
<<<<<<< HEAD
                    className={`rounded-md ${
                      fullName
                        ? form.formState.errors.fullName
                          ? "border-red-300"
                          : "border-green-300"
                        : ""
                    }`}
=======
                    className={`rounded-md ${fullName ? (form.formState.errors.fullName ? 'border-red-300' : 'border-green-300') : ''
                      }`}
>>>>>>> 3d6ef364
                  />
                </FormControl>
                <FormMessage />
              </FormItem>
            )}
          />

          <FormField
            control={form.control}
            name="username"
            render={({ field }) => (
              <FormItem>
                <FormControl>
                  <FloatingLabelInput
                    label="Username"
                    {...field}
<<<<<<< HEAD
                    className={`rounded-md ${
                      username
                        ? form.formState.errors.username
                          ? "border-red-300"
                          : "border-green-300"
                        : ""
                    }`}
=======
                    className={`rounded-md ${username ? (form.formState.errors.username ? 'border-red-300' : 'border-green-300') : ''
                      }`}
>>>>>>> 3d6ef364
                  />
                </FormControl>
                <FormMessage />

                {/* Username suggestions */}
                {/* Debug info */}
                {(() => {
                  console.log("Rendering username suggestions section:", {
                    usernameSuggestionsLength: usernameSuggestions.length,
                    isGeneratingSuggestions,
                    shouldShow:
                      usernameSuggestions.length > 0 || isGeneratingSuggestions,
                  });
                  return null;
                })()}
                {/* Username suggestions dialog */}
                <UsernameSuggestionsDialog
                  suggestions={usernameSuggestions}
                  onSelect={handleSelectUsername}
                  onClose={() => setUsernameSuggestions([])}
                  isLoading={isGeneratingSuggestions}
                  open={
                    usernameSuggestions.length > 0 || isGeneratingSuggestions
                  }
                />
              </FormItem>
            )}
          />

          {/* Referral field - only shown when "Yes" is selected */}
          {referralAnswer === "yes" && (
            <motion.div
              initial={{ opacity: 0, height: 0 }}
              animate={{ opacity: 1, height: "auto" }}
              exit={{ opacity: 0, height: 0 }}
              transition={{ duration: 0.3 }}
              className="space-y-4 pt-2"
            >
              <FormField
                control={form.control}
                name="referralCode"
                render={({ field }) => (
                  <FormItem>
                    <FormControl>
                      <FloatingLabelInput
                        label="Enter Referral Code"
                        {...field}
                        className="rounded-md"
                      />
                    </FormControl>
                    <FormMessage />
                  </FormItem>
                )}
              />
            </motion.div>
          )}

          <div className="flex justify-between pt-4">
            <Button onClick={onPrev} variant="ghost">
              <ArrowLeft className="size-4" /> Back
            </Button>
            <div>
              <Button
                type="submit"
                className="px-16"
                disabled={isLoading || !isFormValid || !isFormComplete}
              >
                {isFormComplete ? "Continue" : "Complete Form"}
              </Button>
            </div>
          </div>
        </form>
      </Form>
    </div>
  );
}<|MERGE_RESOLUTION|>--- conflicted
+++ resolved
@@ -1,4 +1,3 @@
-<<<<<<< HEAD
 "use client";
 
 import { useState, useEffect } from "react";
@@ -20,27 +19,10 @@
 import { authApi } from "@/lib/api/auth-api";
 import { toast } from "sonner";
 import { UsernameSuggestionsDialog } from "@/components/ui/username-suggestions-dialog";
+import ReferralService from "@/services/referralService";
 import { Button } from "@/components/ui/button";
 import { ArrowLeft } from "lucide-react";
 import { cn } from "@/lib/utils";
-=======
-'use client';
-
-import { useState, useEffect } from 'react';
-import { zodResolver } from '@hookform/resolvers/zod';
-import { useForm } from 'react-hook-form';
-import * as z from 'zod';
-import { Form, FormControl, FormField, FormItem, FormMessage } from '@/components/ui/form';
-import { FloatingLabelInput } from '@/components/ui/floating-label-input';
-import { BackButton } from '@/components/ui/back-button';
-import { AnimatedButton } from '@/components/ui/animated-button';
-import { motion } from 'framer-motion';
-import { RegistrationData } from '../registration-flow';
-import { authApi } from '@/lib/api/auth-api';
-import { toast } from 'sonner';
-import { UsernameSuggestionsDialog } from '@/components/ui/username-suggestions-dialog';
-import ReferralService from '@/services/referralService';
->>>>>>> 3d6ef364
 
 const formSchema = z.object({
   fullName: z.string().min(2, "Full name must be at least 2 characters"),
@@ -52,10 +34,11 @@
       "Username can only contain letters, numbers, and special characters like _, ~, ., -"
     ),
   wasReferred: z.boolean().optional(),
-  referralCode: z.string()
+  referralCode: z
+    .string()
     .optional()
-    .refine(val => !val || val.length >= 6, {
-      message: 'Referral code must be at least 6 characters if provided'
+    .refine((val) => !val || val.length >= 6, {
+      message: "Referral code must be at least 6 characters if provided",
     }),
 });
 
@@ -326,28 +309,32 @@
       }
 
       // Validate referral code if provided
-      if (referralAnswer === 'yes' && values.referralCode) {
+      if (referralAnswer === "yes" && values.referralCode) {
         try {
-          const validationResult = await ReferralService.validateReferralCode(values.referralCode);
+          const validationResult = await ReferralService.validateReferralCode(
+            values.referralCode
+          );
 
           if (!validationResult.valid) {
-            form.setError('referralCode', {
-              type: 'manual',
-              message: 'Invalid referral code. Please check and try again.'
+            form.setError("referralCode", {
+              type: "manual",
+              message: "Invalid referral code. Please check and try again.",
             });
-            toast.error('Invalid referral code', {
-              description: 'The referral code you entered is not valid. Please check and try again.'
+            toast.error("Invalid referral code", {
+              description:
+                "The referral code you entered is not valid. Please check and try again.",
             });
             return;
           }
         } catch (error) {
-          console.error('Error validating referral code:', error);
-          form.setError('referralCode', {
-            type: 'manual',
-            message: 'Error validating referral code. Please try again.'
+          console.error("Error validating referral code:", error);
+          form.setError("referralCode", {
+            type: "manual",
+            message: "Error validating referral code. Please try again.",
           });
-          toast.error('Error validating referral code', {
-            description: 'We encountered an error while validating your referral code. Please try again.'
+          toast.error("Error validating referral code", {
+            description:
+              "We encountered an error while validating your referral code. Please try again.",
           });
           return;
         }
@@ -434,7 +421,6 @@
                   <FloatingLabelInput
                     label="Full Name"
                     {...field}
-<<<<<<< HEAD
                     className={`rounded-md ${
                       fullName
                         ? form.formState.errors.fullName
@@ -442,10 +428,6 @@
                           : "border-green-300"
                         : ""
                     }`}
-=======
-                    className={`rounded-md ${fullName ? (form.formState.errors.fullName ? 'border-red-300' : 'border-green-300') : ''
-                      }`}
->>>>>>> 3d6ef364
                   />
                 </FormControl>
                 <FormMessage />
@@ -462,7 +444,6 @@
                   <FloatingLabelInput
                     label="Username"
                     {...field}
-<<<<<<< HEAD
                     className={`rounded-md ${
                       username
                         ? form.formState.errors.username
@@ -470,10 +451,6 @@
                           : "border-green-300"
                         : ""
                     }`}
-=======
-                    className={`rounded-md ${username ? (form.formState.errors.username ? 'border-red-300' : 'border-green-300') : ''
-                      }`}
->>>>>>> 3d6ef364
                   />
                 </FormControl>
                 <FormMessage />
